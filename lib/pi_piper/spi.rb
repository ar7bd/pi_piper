#--
#Modifications Copyright 2013, Jason Whitehorn and released under the terms
#of the license included in README.md
#
#Based on works, Copyright (c) 2012 Joshua Nussbaum
#
#MIT License
#
#Permission is hereby granted, free of charge, to any person obtaining
#a copy of this software and associated documentation files (the
#"Software"), to deal in the Software without restriction, including
#without limitation the rights to use, copy, modify, merge, publish,
#distribute, sublicense, and/or sell copies of the Software, and to
#
#permit persons to whom the Software is furnished to do so, subject to
#the following conditions:
#
#The above copyright notice and this permission notice shall be
#included in all copies or substantial portions of the Software.
#
#THE SOFTWARE IS PROVIDED "AS IS", WITHOUT WARRANTY OF ANY KIND,
#EXPRESS OR IMPLIED, INCLUDING BUT NOT LIMITED TO THE WARRANTIES OF
#MERCHANTABILITY, FITNESS FOR A PARTICULAR PURPOSE AND
#NONINFRINGEMENT. IN NO EVENT SHALL THE AUTHORS OR COPYRIGHT HOLDERS BE
#LIABLE FOR ANY CLAIM, DAMAGES OR OTHER LIABILITY, WHETHER IN AN ACTION
#OF CONTRACT, TORT OR OTHERWISE, ARISING FROM, OUT OF OR IN CONNECTION
#WITH THE SOFTWARE OR THE USE OR OTHER DEALINGS IN THE SOFTWARE.
#++


module PiPiper
  # class for SPI interfaces on the Raspberry Pi
  class Spi
    # Least signifigant bit first, e.g. 4 = 0b001
    LSBFIRST = 0
    # Most signifigant bit first, e.g. 4 = 0b100
    MSBFIRST = 1

    # Select Chip 0
    CHIP_SELECT_0 = 0
    # Select Chip 1
    CHIP_SELECT_1 = 1
    # Select both chips (ie pins CS1 and CS2 are asserted)
    CHIP_SELECT_BOTH = 2
    # No CS, control it yourself
    CHIP_SELECT_NONE = 3

    # SPI Modes
    SPI_MODE0 = 0
    SPI_MODE1 = 1
    SPI_MODE2 = 2
    SPI_MODE3 = 3 

    #Sets the SPI mode. Defaults to mode (0,0).
    def self.set_mode(cpol, cpha)
      mode = SPI_MODE0 #default
      mode = SPI_MODE1 if cpol == 0 and cpha == 1
      mode = SPI_MODE2 if cpol == 1 and cpha == 0
      mode = SPI_MODE3 if cpol == 1 and cpha == 1
      Platform.driver.spi_set_data_mode mode
    end

    #Begin an SPI block. All SPI communications should be wrapped in a block.
    def self.begin(chip=nil, &block)
      Platform.driver.spi_begin
      chip = CHIP_SELECT_0 if !chip && block_given?
      spi = new(chip)

      if block.arity > 0
        block.call spi
      else  
        spi.instance_exec &block
      end
    end

    # Not needed when #begin is called with a block
    def self.end
      Platform.driver.spi_end
    end

    # Sets the SPI clock frequency
    def clock(frequency)
      options = {4000     => 0,      #4 kHz
                 8000     => 32768,  #8 kHz
                 15625    => 16384,  #15.625 kHz
                 31250    => 8192,   #31.25 kHz
                 62500    => 4096,   #62.5 kHz
                 125000   => 2048,   #125 kHz
                 250000   => 1024,   #250 kHz
                 500000   => 512,    #500 kHz
                 1000000  => 256,    #1 MHz
                 2000000  => 128,    #2 MHz
                 4000000  => 64,     #4 MHz
                 8000000  => 32,     #8 MHz
                 20000000 => 16      #20 MHz
               }
      divider = options[frequency]
      Platform.driver.spi_clock(divider)
    end

    def bit_order(order=MSBFIRST)
      if order.is_a?(Range)  
        if order.begin < order.end
          order = LSBFIRST
        else
          order = MSBFIRST
        end
      end

      Platform.driver.spi_bit_order(order)
    end

    # Activate a specific chip so that communication can begin
    #
    # When a block is provided, the chip is automatically deactivated after the block completes.
    # When a block is not provided, the user is responsible for calling chip_select(CHIP_SELECT_NONE) 
    #
    # @example With block (preferred)
    #   spi.chip_select do
    #     spi.write(0xFF)
    #   end
    #
    # @example Without block
    #   spi.chip_select(CHIP_SELECT_0)
    #   spi.write(0xFF)
    #   spi.write(0x22)
    #   spi.chip_select(CHIP_SELECT_NONE)
    #
    # @yield 
    # @param [optional, CHIP_SELECT_*] chip the chip select line options
    def chip_select(chip=CHIP_SELECT_0)
      chip = @chip if @chip 
<<<<<<< HEAD
      Platform.driver.spi_chip_select(chip)
=======
      Platform.driver.spi_chip_select(chip) 
>>>>>>> 719dcfcd
      if block_given?
        begin
          yield
        ensure
          Platform.driver.spi_chip_select(CHIP_SELECT_NONE)
        end
      end
    end

    # Configure the active state of the chip select line
    #
    # The default state for most chips is active low.
    #
    # "active low" means the clock line is kept high during idle, and goes low when communicating.
    #
    # "active high" means the clock line is kept low during idle, and goes high when communicating.
    #
    # @param [Boolean] active_low true for active low, false for active high 
    # @param [optional, CHIP_SELECT_*] chip one of CHIP_SELECT_*
    def chip_select_active_low(active_low, chip=nil)
      chip = @chip if @chip
      chip = CHIP_SELECT_0 unless chip

      Platform.driver.spi_chip_select_polarity(chip, active_low ? 0 : 1)
    end

    # Read from the bus
    #
    # @example Read a single byte
    #   byte = spi.read
    #
    # @example Read array of bytes
    #   array = spi.read(3)
    #
    #
    # @param [optional, Number] count the number of bytes to read. 
    #   When count is provided, an array is returned.
    #   When count is nil, a single byte is returned.
    # @return [Number|Array] data that was read from the bus
    def read(count=nil)
      if count
        write([0xFF] * count)
      else
        enable { Platform.driver.spi_transfer(0) }
      end
    end

    # Write to the bus
    #
    # @example Write a single byte
    #   spi.write(0x22)
    #
    # @example Write multiple bytes
    #   spi.write(0x22, 0x33, 0x44)
    #
    # @return [Number|Array] data that came out of MISO during write
    def write(*args)
      case args.count
        when 0
          raise ArgumentError.new("missing arguments")
        when 1
          data = args.first
        else
          data = args
      end

      enable do
        case data
        when Numeric
          Platform.driver.spi_transfer(data)
        when Enumerable
          Platform.driver.spi_transfer_bytes(data)
        else
          raise ArgumentError.new("#{data.class} is not valid data. Use Numeric or an Enumerable of numbers")
        end
      end
    end

  private
    def initialize(chip)
      @chip = chip
    end

    def enable(&block)
      if @chip
        chip_select(&block)
      else
        yield
      end
    end
  end
end<|MERGE_RESOLUTION|>--- conflicted
+++ resolved
@@ -129,12 +129,8 @@
     # @yield 
     # @param [optional, CHIP_SELECT_*] chip the chip select line options
     def chip_select(chip=CHIP_SELECT_0)
-      chip = @chip if @chip 
-<<<<<<< HEAD
-      Platform.driver.spi_chip_select(chip)
-=======
+      chip = @chip if @chip
       Platform.driver.spi_chip_select(chip) 
->>>>>>> 719dcfcd
       if block_given?
         begin
           yield
